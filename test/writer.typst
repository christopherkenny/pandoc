#let horizontalrule = line(start: (25%,0%), end: (75%,0%))

#show terms: it => {
  it.children
    .map(child => [
      #strong[#child.term]
      #block(inset: (left: 1.5em, top: -0.4em))[#child.description]
      ])
    .join()
}

#set table(
  inset: 6pt,
  stroke: none
)

#show figure.where(
  kind: table
): set figure.caption(position: top)

#show figure.where(
  kind: image
): set figure.caption(position: bottom)

#let content-to-string(content) = {
  if content.has("text") {
    content.text
  } else if content.has("children") {
    content.children.map(content-to-string).join("")
  } else if content.has("body") {
    content-to-string(content.body)
  } else if content == [ ] {
    " "
  }
}
#let conf(
  title: none,
  subtitle: none,
  authors: (),
  keywords: (),
  date: none,
  abstract: none,
  thanks: none,
  cols: 1,
  margin: (x: 1.25in, y: 1.25in),
  paper: "us-letter",
  lang: "en",
  region: "US",
  font: (),
  fontsize: 11pt,
  mathfont: "New Computer Modern Math",
  codefont: "DejaVu Sans Mono",
  linestretch: 1,
  sectionnumbering: none,
<<<<<<< HEAD
  linkcolor: ["#800000"],
  citecolor: ["#0000FF"],
  toccolor: ["#800000"],
=======
  pagenumbering: "1",
>>>>>>> b5e9ae35
  doc,
) = {
  set document(
    title: title,
    author: authors.map(author => content-to-string(author.name)).join(", ", last: ", and "),
    keywords: keywords,
  )
  set page(
    paper: paper,
    margin: margin,
<<<<<<< HEAD
    numbering: "1",
  )
  set par(
    justify: true,
    leading: linestretch * 0.65em
  )
=======
    numbering: pagenumbering,
    columns: cols,
    )
  set par(justify: true)
>>>>>>> b5e9ae35
  set text(lang: lang,
           region: region,
           font: font,
           size: fontsize)
  show math.equation: set text(font: mathfont)
  show raw: set text(font: codefont)
  set heading(numbering: sectionnumbering)

<<<<<<< HEAD
  show link: set text(fill: rgb(content-to-string(linkcolor)))

  show link: this => {
    if type(this.dest) == label {
        text(this, fill: rgb(content-to-string(filecolor)))
    }
  }
  show ref: this => {
    text(this, fill: rgb(content-to-string(citecolor)))
  }

  if title != none {
=======
  place(top, float: true, scope: "parent", clearance: 4mm)[
  #if title != none {
>>>>>>> b5e9ae35
    align(center)[#block(inset: 2em)[
      #text(weight: "bold", size: 1.5em)[#title #if thanks != none {
            footnote(thanks, numbering: "*")
            counter(footnote).update(n => n - 1)
          }]
      #(if subtitle != none {
        parbreak()
        text(weight: "bold", size: 1.25em)[#subtitle]
      })
    ]]
  }

  #if authors != none and authors != [] {
    let count = authors.len()
    let ncols = calc.min(count, 3)
    grid(
      columns: (1fr,) * ncols,
      row-gutter: 1.5em,
      ..authors.map(author =>
          align(center)[
            #author.name \
            #author.affiliation \
            #author.email
          ]
      )
    )
  }

  #if date != none {
    align(center)[#block(inset: 1em)[
      #date
    ]]
  }

  #if abstract != none {
    block(inset: 2em)[
    #text(weight: "semibold")[Abstract] #h(1em) #abstract
    ]
  }
  ]

  doc
}
#show: doc => conf(
  title: [Pandoc Test Suite],
  authors: (
    ( name: [John MacFarlane],
      affiliation: "",
      email: "" ),
    ( name: [Anonymous],
      affiliation: "",
      email: "" ),
    ),
  date: [July 17, 2006],
  pagenumbering: "1",
  cols: 1,
  doc,
)


This is a set of tests for pandoc. Most of them are adapted from John Gruber's
markdown test suite.

#horizontalrule

= Headers
<headers>
== Level 2 with an #link("/url")[embedded link]
<level-2-with-an-embedded-link>
=== Level 3 with #emph[emphasis]
<level-3-with-emphasis>
==== Level 4
<level-4>
===== Level 5
<level-5>
= Level 1
<level-1>
== Level 2 with #emph[emphasis]
<level-2-with-emphasis>
=== Level 3
<level-3>
with no blank line

== Level 2
<level-2>
with no blank line

#horizontalrule

= Paragraphs
<paragraphs>
Here's a regular paragraph.

In Markdown 1.0.0 and earlier. Version 8. This line turns into a list item.
Because a hard-wrapped line in the middle of a paragraph looked like a list
item.

Here's one with a bullet. \* criminey.

There should be a hard line break \
here.

#horizontalrule

= Block Quotes
<block-quotes>
E-mail style:

#quote(block: true)[
This is a block quote. It is pretty short.
]

#quote(block: true)[
Code in a block quote:

```
sub status {
    print "working";
}
```

A list:

+ item one
+ item two

Nested block quotes:

#quote(block: true)[
nested
]

#quote(block: true)[
nested
]
]

This should not be a block quote: 2 \> 1.

And a following paragraph.

#horizontalrule

= Code Blocks
<code-blocks>
Code:

```
---- (should be four hyphens)

sub status {
    print "working";
}

this code block is indented by one tab
```

And:

```
    this code block is indented by two tabs

These should not be escaped:  \$ \\ \> \[ \{
```

#horizontalrule

= Lists
<lists>
== Unordered
<unordered>
Asterisks tight:

- asterisk 1
- asterisk 2
- asterisk 3

Asterisks loose:

- asterisk 1

- asterisk 2

- asterisk 3

Pluses tight:

- Plus 1
- Plus 2
- Plus 3

Pluses loose:

- Plus 1

- Plus 2

- Plus 3

Minuses tight:

- Minus 1
- Minus 2
- Minus 3

Minuses loose:

- Minus 1

- Minus 2

- Minus 3

== Ordered
<ordered>
Tight:

+ First
+ Second
+ Third

and:

+ One
+ Two
+ Three

Loose using tabs:

+ First

+ Second

+ Third

and using spaces:

+ One

+ Two

+ Three

Multiple paragraphs:

+ Item 1, graf one.

  Item 1. graf two. The quick brown fox jumped over the lazy dog's back.

+ Item 2.

+ Item 3.

== Nested
<nested>
- Tab
  - Tab
    - Tab

Here's another:

+ First
+ Second:
  - Fee
  - Fie
  - Foe
+ Third

Same thing but with paragraphs:

+ First

+ Second:

  - Fee
  - Fie
  - Foe

+ Third

== Tabs and spaces
<tabs-and-spaces>
- this is a list item indented with tabs

- this is a list item indented with spaces

  - this is an example list item indented with tabs

  - this is an example list item indented with spaces

== Fancy list markers
<fancy-list-markers>
#block[
#set enum(numbering: "(1)", start: 2)
+ begins with 2

+ and now 3

  with a continuation

  #block[
  #set enum(numbering: "i.", start: 4)
  + sublist with roman numerals, starting with 4
  + more items
    #block[
    #set enum(numbering: "(A)", start: 1)
    + a subsublist
    + a subsublist
    ]
  ]
]

Nesting:

#block[
#set enum(numbering: "A.", start: 1)
+ Upper Alpha
  #block[
  #set enum(numbering: "I.", start: 1)
  + Upper Roman.
    #block[
    #set enum(numbering: "(1)", start: 6)
    + Decimal start with 6
      #block[
      #set enum(numbering: "a)", start: 3)
      + Lower alpha with paren
      ]
    ]
  ]
]

Autonumbering:

+ Autonumber.
+ More.
  + Nested.

Should not be a list item:

M.A.~2007

B. Williams

#horizontalrule

= Definition Lists
<definition-lists>
Tight using spaces:

/ apple: #block[
red fruit
]

/ orange: #block[
orange fruit
]

/ banana: #block[
yellow fruit
]

Tight using tabs:

/ apple: #block[
red fruit
]

/ orange: #block[
orange fruit
]

/ banana: #block[
yellow fruit
]

Loose:

/ apple: #block[
red fruit
]

/ orange: #block[
orange fruit
]

/ banana: #block[
yellow fruit
]

Multiple blocks with italics:

/ #emph[apple];: #block[
red fruit

contains seeds, crisp, pleasant to taste
]

/ #emph[orange];: #block[
orange fruit

```
{ orange code block }
```

#quote(block: true)[
orange block quote
]
]

Multiple definitions, tight:

/ apple: #block[
red fruit

computer
]

/ orange: #block[
orange fruit

bank
]

Multiple definitions, loose:

/ apple: #block[
red fruit

computer
]

/ orange: #block[
orange fruit

bank
]

Blank line after term, indented marker, alternate markers:

/ apple: #block[
red fruit

computer
]

/ orange: #block[
orange fruit

+ sublist
+ sublist
]

= HTML Blocks
<html-blocks>
Simple block on one line:

#block[
foo
]
And nested without indentation:

#block[
#block[
#block[
foo

]
]
#block[
bar
]
]
Interpreted markdown in a table:

This is #emph[emphasized]
And this is #strong[strong]
Here's a simple block:

#block[
foo

]
This should be a code block, though:

```
<div>
    foo
</div>
```

As should this:

```
<div>foo</div>
```

Now, nested:

#block[
#block[
#block[
foo
]
]
]
This should just be an HTML comment:

Multiline:

Code block:

```
<!-- Comment -->
```

Just plain comment, with trailing spaces on the line:

Code:

```
<hr />
```

Hr's:

#horizontalrule

= Inline Markup
<inline-markup>
This is #emph[emphasized];, and so #emph[is this];.

This is #strong[strong];, and so #strong[is this];.

An #emph[#link("/url")[emphasized link];];.

#strong[#emph[This is strong and em.];]

So is #strong[#emph[this];] word.

#strong[#emph[This is strong and em.];]

So is #strong[#emph[this];] word.

This is code: `>`, `$`, `\`, `\$`, `<html>`.

#strike[This is #emph[strikeout];.]

Superscripts: a#super[bc];d a#super[#emph[hello];] a#super[hello~there];.

Subscripts: H#sub[2];O, H#sub[23];O, H#sub[many~of~them];O.

These should not be superscripts or subscripts, because of the unescaped spaces:
a^b c^d, a\~b c\~d.

#horizontalrule

= Smart quotes, ellipses, dashes
<smart-quotes-ellipses-dashes>
"Hello," said the spider. "'Shelob' is my name."

'A', 'B', and 'C' are letters.

'Oak,' 'elm,' and 'beech' are names of trees. So is 'pine.'

'He said, "I want to go."' Were you alive in the 70's?

Here is some quoted '`code`' and a
"#link("http://example.com/?foo=1&bar=2")[quoted link];".

Some dashes: one---two --- three---four --- five.

Dashes between numbers: 5--7, 255--66, 1987--1999.

Ellipses…and…and….

#horizontalrule

= LaTeX
<latex>
-
- $2 + 2 = 4$
- $x in y$
- $alpha and omega$
- $223$
- $p$-Tree
- Here's some display math:
  $ frac(d, d x) f \( x \) = lim_(h arrow.r 0) frac(f \( x + h \) - f \( x \), h) $
- Here's one that has a line break in it: $alpha + omega times x^2$.

These shouldn't be math:

- To get the famous equation, write `$e = mc^2$`.
- \$22,000 is a #emph[lot] of money. So is \$34,000. (It worked if "lot" is
  emphasized.)
- Shoes (\$20) and socks (\$5).
- Escaped `$`: \$73 #emph[this should be emphasized] 23\$.

Here's a LaTeX table:

#horizontalrule

= Special Characters
<special-characters>
Here is some unicode:

- I hat: Î
- o umlaut: ö
- section: §
- set membership: ∈
- copyright: ©

AT&T has an ampersand in their name.

AT&T is another way to write it.

This & that.

4 \< 5.

6 \> 5.

Backslash: \\

Backtick: \`

Asterisk: \*

Underscore: \_

Left brace: {

Right brace: }

Left bracket: \[

Right bracket: \]

Left paren: (

Right paren: )

Greater-than: \>

Hash: \#

Period: .

Bang: !

Plus: +

Minus: -

#horizontalrule

= Links
<links>
== Explicit
<explicit>
Just a #link("/url/")[URL];.

#link("/url/")[URL and title];.

#link("/url/")[URL and title];.

#link("/url/")[URL and title];.

#link("/url/")[URL and title]

#link("/url/")[URL and title]

#link("/url/with_underscore")[with\_underscore]

#link("mailto:nobody@nowhere.net")[Email link]

#link("")[Empty];.

== Reference
<reference>
Foo #link("/url/")[bar];.

With #link("/url/")[embedded \[brackets\]];.

#link("/url/")[b] by itself should be a link.

Indented #link("/url")[once];.

Indented #link("/url")[twice];.

Indented #link("/url")[thrice];.

This should \[not\]\[\] be a link.

```
[not]: /url
```

Foo #link("/url/")[bar];.

Foo #link("/url/")[biz];.

== With ampersands
<with-ampersands>
Here's a
#link("http://example.com/?foo=1&bar=2")[link with an ampersand in the URL];.

Here's a link with an amersand in the link text: #link("http://att.com/")[AT&T];.

Here's an #link("/script?foo=1&bar=2")[inline link];.

Here's an #link("/script?foo=1&bar=2")[inline link in pointy braces];.

== Autolinks
<autolinks>
With an ampersand: #link("http://example.com/?foo=1&bar=2")

- In a list?
- #link("http://example.com/")
- It should.

An e-mail address: #link("mailto:nobody@nowhere.net")[nobody\@nowhere.net]

#quote(block: true)[
Blockquoted: #link("http://example.com/")
]

Auto-links should not occur here: `<http://example.com/>`

```
or here: <http://example.com/>
```

#horizontalrule

= Images
<images>
From "Voyage dans la Lune" by Georges Melies (1902):

#figure(image("lalune.jpg"),
  caption: [
    lalune
  ]
)

Here is a movie #box(image("movie.jpg")) icon.

#horizontalrule

= Footnotes
<footnotes>
Here is a footnote reference,#footnote[Here is the footnote. It can go anywhere
after the footnote reference. It need not be placed at the end of the document.]
and another.#footnote[Here's the long note. This one contains multiple blocks.

Subsequent blocks are indented to show that they belong to the footnote (as with
list items).

```
  { <code> }
```

If you want, you can indent every line, but you can also be lazy and just indent
the first line of each block.] This should #emph[not] be a footnote reference,
because it contains a space.\[^my note\] Here is an inline note.#footnote[This
is #emph[easier] to type. Inline notes may contain
#link("http://google.com")[links] and `]` verbatim characters, as well as
\[bracketed text\].]

#quote(block: true)[
Notes can go in quotes.#footnote[In quote.]
]

+ And in list items.#footnote[In list.]

This paragraph should not be part of the note, as it is not indented.<|MERGE_RESOLUTION|>--- conflicted
+++ resolved
@@ -52,13 +52,10 @@
   codefont: "DejaVu Sans Mono",
   linestretch: 1,
   sectionnumbering: none,
-<<<<<<< HEAD
   linkcolor: ["#800000"],
   citecolor: ["#0000FF"],
   toccolor: ["#800000"],
-=======
   pagenumbering: "1",
->>>>>>> b5e9ae35
   doc,
 ) = {
   set document(
@@ -69,19 +66,14 @@
   set page(
     paper: paper,
     margin: margin,
-<<<<<<< HEAD
-    numbering: "1",
+    numbering: pagenumbering,
   )
+  
   set par(
     justify: true,
     leading: linestretch * 0.65em
   )
-=======
-    numbering: pagenumbering,
-    columns: cols,
-    )
-  set par(justify: true)
->>>>>>> b5e9ae35
+
   set text(lang: lang,
            region: region,
            font: font,
@@ -90,7 +82,6 @@
   show raw: set text(font: codefont)
   set heading(numbering: sectionnumbering)
 
-<<<<<<< HEAD
   show link: set text(fill: rgb(content-to-string(linkcolor)))
 
   show link: this => {
@@ -103,10 +94,6 @@
   }
 
   if title != none {
-=======
-  place(top, float: true, scope: "parent", clearance: 4mm)[
-  #if title != none {
->>>>>>> b5e9ae35
     align(center)[#block(inset: 2em)[
       #text(weight: "bold", size: 1.5em)[#title #if thanks != none {
             footnote(thanks, numbering: "*")
